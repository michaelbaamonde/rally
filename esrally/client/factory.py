--- conflicted
+++ resolved
@@ -192,10 +192,7 @@
 
         if api_key is not None:
             self.client_options.pop("http_auth")
-<<<<<<< HEAD
-=======
             self.client_options["api_key"] = api_key
->>>>>>> 5e0fca41
 
         return RallyAsyncElasticsearch(
             hosts=self.hosts,
