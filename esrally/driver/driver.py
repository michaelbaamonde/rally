--- conflicted
+++ resolved
@@ -1678,16 +1678,11 @@
         finally:
             loop.close()
 
-<<<<<<< HEAD
-    def create_es_per_client(self):
-        def es_client(all_hosts, all_client_options, client_id):
-=======
     def _logging_exception_handler(self, loop, context):
         self.logger.error("Uncaught exception in event loop: %s", context)
 
     async def run(self):
         def es_clients(all_hosts, all_client_options, api_key="LOL"):
->>>>>>> 5e0fca41
             es = {}
             context = self.client_contexts.get(client_id)
             api_key = context.get('api_key', None)
@@ -1695,27 +1690,10 @@
                 es[cluster_name] = client.EsClientFactory(cluster_hosts, all_client_options[cluster_name]).create_async(api_key=api_key)
             return es
 
-<<<<<<< HEAD
-        hosts = self.cfg.opts("client", "hosts").all_hosts
-        opts = self.cfg.opts("client", "options")
-        self.es_clients = {client: es_client(hosts, opts, client) for client in self.client_contexts.keys()}
-
-    def _logging_exception_handler(self, loop, context):
-        self.logger.error("Uncaught exception in event loop: %s", context)
-
-    async def run(self):
         self.logger.info("Task assertions enabled: %s", str(self.assertions_enabled))
         runner.enable_assertions(self.assertions_enabled)
 
-        if self.es_clients is None:
-            self.create_es_per_client()
-
-=======
-        self.logger.info("Task assertions enabled: %s", str(self.assertions_enabled))
-        runner.enable_assertions(self.assertions_enabled)
-
         clients = []
->>>>>>> 5e0fca41
         aws = []
         # A parameter source should only be created once per task - it is partitioned later on per client.
         params_per_task = {}
@@ -1725,12 +1703,9 @@
                 param_source = track.operation_parameters(self.track, task)
                 params_per_task[task] = param_source
             schedule = schedule_for(task_allocation, params_per_task[task])
-<<<<<<< HEAD
-            es = self.es_clients[client_id]
-=======
+
             es = es_clients(self.cfg.opts("client", "hosts").all_hosts, self.cfg.opts("client", "options"))
             clients.append(es)
->>>>>>> 5e0fca41
             async_executor = AsyncExecutor(
                 client_id, task, schedule, es, self.sampler, self.cancel, self.complete, task.error_behavior(self.abort_on_error)
             )
